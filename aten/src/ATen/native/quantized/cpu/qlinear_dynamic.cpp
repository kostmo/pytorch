#include <ATen/ATen.h>
#include <ATen/Parallel.h>
#include <ATen/core/op_registration/op_registration.h>
#include <ATen/cpp_custom_type_hack.h>
#include <ATen/native/quantized/cpu/fbgemm_utils.h>
#include <ATen/native/quantized/cpu/packed_params.h>
#include <ATen/native/quantized/cpu/qnnpack_utils.h>
#include <ATen/native/quantized/cpu/quant_utils.h>
#include <caffe2/utils/threadpool/ThreadPoolMobile.h>

#include <torch/custom_class.h>

#include <algorithm>
#include <string>

torch::jit::class_<LinearPackedParamsBase> register_linear_params();

#ifdef USE_FBGEMM
template <bool ReluFused>
at::Tensor PackedLinearWeight::apply_dynamic_impl(at::Tensor input) {
  using at::Tensor;
  // fp32 * int8 -> fp32 (with quantization on activation, and dequantization
  // on the result).

  // We make a strong guarantee that models using these operators will have
  // the same numerics across different machines. Therefore, we do not provide
  // a fallback path and rather fail loudly if we cannot run FBGEMM.
  TORCH_CHECK(
      fbgemm::fbgemmSupportedCPU(), "Your CPU does not support FBGEMM.");

  // TODO: contiguous is called for further jit optimizations.
  auto input_contig = input.contiguous();
  const auto* input_ptr = input_contig.data_ptr<float>();

  TORCH_CHECK(
      input.dim() >= 2,
      "The dimension of input tensor should be larger than or equal to 2");
  // C(output) = A(input) x B(weight), where C, A, B are M x N, M x K, K x N
  // matrices, respectively.
  int64_t M = size_to_dim_(input.dim() - 1, input.sizes());

  auto packB = w.get();

  int64_t N = static_cast<int64_t>(packB->numCols());
  int64_t K = input.size(input.dim() - 1);
  TORCH_CHECK(
      K == static_cast<int64_t>(packB->numRows()),
      "The number of rows in the packB should be equal to K: " +
          std::to_string(K));

  // Calculate statistics for quantization of the input Tensor
  float x_min, x_max;
  fbgemm::FindMinMax(
      /*m=*/input_ptr,
      /*min=*/&x_min,
      /*max=*/&x_max,
      /*len=*/input.numel());

  // Input tensor is quantized as 8-bit unsigned values
  static constexpr int precision = 8;
  static constexpr bool is_signed = false;

  // Calculate scale and zero point for quantization of input tensor
  auto q_params = quant_utils::ChooseQuantizationParams(
      /*min=*/x_min,
      /*max=*/x_max,
      /*qmin=*/is_signed ? -(1 << (precision - 1)) : 0,
      /*qmax=*/
      is_signed ? ((1 << (precision - 1)) - 1) : (1 << precision) - 1,
      /*preserve_sparsity=*/false);

  q_params.precision = precision;

  // ReQuantizeForFloat requires pointers to the zero point values,
  // since in the case of rowwise quantization these will be arrays rather
  // than scalars. But in this case, we're doing whole-tensor quantization so
  // we just pass a pointer to the scale values (and internally
  // ReQuantizeForFloat won't index past 0.

  const float* bias_ptr = nullptr;
  at::Tensor bias_vec;
  if (bias.has_value()) {
    bias_vec = bias.value();
    TORCH_CHECK(bias_vec.dim() == 1, "bias should be a vector (1D Tensor)");
    TORCH_CHECK(
        bias_vec.size(0) == N,
        "bias should have N elements: " + std::to_string(N));
    // TODO: contiguous is called for further jit optimizations.
    auto bias_contig = bias_vec.contiguous();
    bias_ptr = bias_contig.data_ptr<float>();
  }
  // The resulting matrix here is 2-D, let's view it with the original
  // left hand dimensions of the input. Here are two examples:
  // 1. If the input tensor is {M, K}, the output tensor is {M, N}.
  // 2. If the input tensor is {b, M, K}, the output tensor is {b, M, N}.
  std::vector<int64_t> out_sizes = input.sizes().vec();
  out_sizes.back() = N;
  // Allocate output Tensor and a buffer for fbgemmPacked to use
  auto output = at::empty(out_sizes, input.options().dtype(at::kFloat));
  auto buffer = at::empty_like(
      output,
      output.options().dtype(at::kInt),
      LEGACY_CONTIGUOUS_MEMORY_FORMAT);

  int num_tasks = at::get_num_threads();
  at::parallel_for(0, num_tasks, 1, [&](int64_t begin, int64_t end) {
    // This operation does the following:
    // 1) Quantizes the input matrix given the statistics we've calculated
    // above
    // 2) Creates a "row buffer" vector with offset values that must be
    // added
    //    to the integer matrix multiplication operation to ensure
    //    correctness. This "row buffer" is also called the row offset, and it
    //    is needed when we use affine quantization for weights.
    // 3) Packs the resulting quantized matrix into vector-register and cache
    //    friendly tiles.
    //
    //  Note this is not executed eagerly, but rather within the fbgemmPacked
    //  call below.

    fbgemm::PackAWithQuantRowOffset<uint8_t> packA(
        /*trans=*/fbgemm::matrix_op_t::NoTranspose,
        /*nRow=*/M,
        /*nCol=*/K,
        /*smat=*/input_ptr,
        /*ld=*/K,
        /*pmat=*/nullptr, // Currently, packA manages ownership of `pmat`.
        /*scale=*/q_params.scale,
        /*zero_pt=*/q_params.zero_point);
    // TODO: Consider a way to pre-allocate and reuse
    // pmat buffer.

    // This is the end of the pipeline, pass the resulting matrix through.
    fbgemm::DoNothing<float, float> doNothingObj{};

    for (int task_id = begin; task_id < end; ++task_id) {
      if (q_scheme == c10::kPerTensorAffine) {
        // Process the per tensor quantization.
        //
        // After the uint8 * int8 matrix multiplication is performed, this
        // operation does:
        //  1) Add in row and column offsets to the rows and columns,
        //  respectively.
        //  2) Dequantize the results into floating point.
        //  3) Add in the bias term.
        fbgemm::ReQuantizeForFloat<ReluFused> outputProcObj(
            /*nextop=*/doNothingObj,
            /*Aq_scale=*/q_params.scale,
            /*Bq_scale=*/w_scale.data(),
            /*Aq_zero_point=*/q_params.zero_point,
            /*Bq_zero_point=*/w_zp.data(),
            /*row_offsets=*/packA.getRowOffsetBuffer(),
            /*col_offsets=*/col_offsets.data(),
            /*bias=*/bias_ptr,
            /*nCol=*/N);

        // Do the GEMM
        fbgemm::fbgemmPacked(
            /*packA=*/packA,
            /*packB=*/*packB,
            /*C=*/output.data_ptr<float>(),
            /*C_buffer=*/buffer.data_ptr<int32_t>(),
            /*ldc=*/N,
            /*outProcess=*/outputProcObj,
            /*thread_id=*/task_id,
            /*num_threads=*/num_tasks);

      } else if (q_scheme == c10::kPerChannelAffine) {
        // Process the per channel quantization.
        //
        // After the uint8 * int8 matrix multiplication is performed, this
        // operation does:
        //  1) Add in row and column offsets to the rows and columns,
        //  respectively.
        //  2) Dequantize the results into floating point.
        //  3) Add in the bias term.
        fbgemm::ReQuantizeForFloat<
            ReluFused,
            fbgemm::QuantizationGranularity::OUT_CHANNEL>
            outputProcObj(
                /*nextop=*/doNothingObj,
                /*Aq_scale=*/q_params.scale,
                /*Bq_scale=*/w_scale.data(),
                /*Aq_zero_point=*/q_params.zero_point,
                /*Bq_zero_point=*/w_zp.data(),
                /*row_offsets=*/packA.getRowOffsetBuffer(),
                /*col_offsets=*/col_offsets.data(),
                /*bias=*/bias_ptr,
                /*nCol=*/N);

        // Do the GEMM
        fbgemm::fbgemmPacked(
            /*packA=*/packA,
            /*packB=*/*packB,
            /*C=*/output.data_ptr<float>(),
            /*C_buffer=*/buffer.data_ptr<int32_t>(),
            /*ldc=*/N,
            /*outProcess=*/outputProcObj,
            /*thread_id=*/task_id,
            /*num_threads=*/num_tasks);
      }
    }
  });

  return output;
}

at::Tensor PackedLinearWeight::apply_dynamic(at::Tensor input) {
  return apply_dynamic_impl</*ReluFused=*/false>(std::move(input));
}

at::Tensor PackedLinearWeight::apply_dynamic_relu(at::Tensor input) {
  return apply_dynamic_impl</*ReluFused=*/true>(std::move(input));
}

#endif // USE_FBGEMM

#ifdef USE_PYTORCH_QNNPACK
template <bool ReluFused>
at::Tensor PackedLinearWeightsQnnp::apply_dynamic_impl(at::Tensor input) {
  using at::Tensor;
  TORCH_CHECK(
      input.dim() >= 2,
      "The dimension of input tensor should be larger than or equal to 2");
  auto input_contig = input.contiguous();
  // C(output) = A(input) x B(weight), where C, A, B are M x N, M x K, K x N
  // matrices, respectively.

  auto packB = w.get();
  // Adjust weight zero point, similar to weight data.
  auto kernel_zp = w_zp + 128;
  auto kernel_scale = w_scale;
  size_t rows_w = bias.size(0);
  size_t cols_w = input_contig.size(input_contig.dim() - 1);

  at::Tensor bias_vec = bias;

  TORCH_CHECK(bias_vec.dim() == 1, "bias should be a vector (1D Tensor)");

  auto bias_contig = bias_vec.contiguous();
  const float* bias_ptr = bias_contig.data_ptr<float>();

  // Calculate statistics for quantization of input Tensor
  // TODO: optimized kernel
  float x_min = input_contig.min().item<float>();
  float x_max = input_contig.max().item<float>();

  auto q_params = quant_utils::ChooseQuantizationParams(
      /*min=*/x_min,
      /*max=*/x_max,
      /*qmin=*/0,
      /*qmax=*/255);
  if (!input_scale.has_value()) {
    // Get the original weight and adjust it to uint8 from int8
    auto weight_contig = orig_weight;
    int8_t* w_data = (int8_t*)weight_contig.data_ptr<c10::qint8>();
    Tensor qnnp_weight = at::_empty_affine_quantized(
        weight_contig.sizes(),
        at::device(c10::kCPU).dtype(c10::kQUInt8),
        kernel_scale,
        kernel_zp);
    auto* qnnp_w_data = qnnp_weight.data_ptr<c10::quint8>();
    auto wt_numel = weight_contig.numel();
    for (int i = 0; i < wt_numel; ++i) {
      qnnp_w_data[i] = static_cast<c10::quint8>(w_data[i] + 128);
    }

    // Update the input scale to not pack again.
    // Pass in nullptr for bias, as we pass FP32 bias to run function.
    input_scale = q_params.scale;
    w.reset();
    w = std::make_unique<qnnpack::PackBMatrix>(
        cols_w /* input_channels */,
        rows_w /* output_channels */,
        kernel_zp,
        kernel_scale,
        (uint8_t*)qnnp_w_data,
        nullptr);
    packB = w.get();
  }

  // Quantize input
  Tensor q_input = at::quantize_per_tensor(
      input_contig, q_params.scale, q_params.zero_point, c10::kQUInt8);

  // The resulting matrix here is 2-D, let's view it with the original
  // left hand dimensions of the input. Here are two examples:
  // 1. If the input tensor is {M, K}, the output tensor is {M, N}.
  // 2. If the input tensor is {b, M, K}, the output tensor is {b, M, N}.
  std::vector<int64_t> out_sizes = input.sizes().vec();
  out_sizes.back() = rows_w;

  auto output = at::empty(out_sizes, input.options().dtype(at::kFloat));

  size_t rows_input = 1;
  size_t cols_input = input_contig.size(input_contig.dim() - 1);
  for (size_t i = 0; i < input_contig.dim() - 1; ++i) {
    rows_input *= input_contig.size(i);
  }
  pytorch_qnnp_status runStatus = qnnpack::qnnpackLinearDynamic(
      rows_input /* batch_size */,
      cols_input /* input_channels */,
      rows_w /* output_channels */,
      q_input.q_zero_point(),
      q_input.q_scale(),
      kernel_zp,
      kernel_scale,
      (uint8_t*)q_input.data_ptr<c10::quint8>(),
      cols_input /* input_stride */,
      packB->getPackedWeights(),
      bias_ptr,
      output.data_ptr<float>(),
      rows_w /* output_stride */,
      caffe2::mobile_pthreadpool() /* threadpool */);

  TORCH_INTERNAL_ASSERT(
      runStatus == pytorch_qnnp_status_success,
      "failed to run QNNPACK Linear operator");
  return output;
}

at::Tensor PackedLinearWeightsQnnp::apply_dynamic(at::Tensor input) {
  return apply_dynamic_impl</*ReluFused=*/false>(std::move(input));
}

at::Tensor PackedLinearWeightsQnnp::apply_dynamic_relu(at::Tensor input) {
  return apply_dynamic_impl</*ReluFused=*/true>(std::move(input));
}

#endif // USE_PYTORCH_QNNPACK

#ifdef USE_FBGEMM

template <bool ReluFused>
at::Tensor PackedLinearWeightFp16::apply_dynamic_impl(at::Tensor input) {
  const at::Tensor input_contig = input.contiguous();
  const float* input_ptr = input_contig.data_ptr<float>();

  auto& packed_weight_fp16 = *w;

  TORCH_CHECK(input.size(input.dim() - 1) == packed_weight_fp16.numRows())
  TORCH_CHECK(input.dim() >= 2);

  const int64_t M = size_to_dim_(input.dim() - 1, input.sizes());
  const int64_t N = packed_weight_fp16.numCols();
  std::vector<int64_t> output_size = input.sizes().vec();
  output_size.back() = N;
  at::Tensor output = at::empty(output_size, input.options().dtype(at::kFloat));

  // Call the fp16 gemm interface
  fbgemm::cblas_gemm_compute(
      fbgemm::matrix_op_t::NoTranspose,
      M,
      input_ptr,
      packed_weight_fp16,
      0.0f,
      output.data_ptr<float>());

  // Add bias term
  if (bias.has_value()) {
    TORCH_CHECK(bias->dim() == 1);
    output.add_(*bias);
  }

  return output;
}

at::Tensor PackedLinearWeightFp16::apply_dynamic(at::Tensor input) {
  return apply_dynamic_impl</*ReluFused=*/false>(std::move(input));
}

at::Tensor PackedLinearWeightFp16::apply_dynamic_relu(at::Tensor input) {
  return apply_dynamic_impl</*ReluFused=*/true>(std::move(input));
}

#endif // USE_FBGEMM

namespace at {
namespace native {
namespace {

template <bool ReluFused>
class QLinearDynamicInt8 final : public torch::OperatorKernel {
 public:
  at::Tensor operator()(
      at::Tensor input,
      const c10::intrusive_ptr<LinearPackedParamsBase>& packed_weight) {
    auto& ctx = at::globalContext();

    if (ReluFused) {
      return packed_weight->apply_dynamic_relu(std::move(input));
    } else {
      return packed_weight->apply_dynamic(std::move(input));
    }
  }
};

template <bool ReluFused>
class QLinearDynamicFp16 final : public torch::OperatorKernel {
 public:
#ifdef USE_FBGEMM
  at::Tensor operator()(
      at::Tensor input,
      const c10::intrusive_ptr<LinearPackedParamsBase>& packed_weight) {
    // We make a strong guarantee that models using these operators will have
    // the same numerics across different machines. Therefore, we do not provide
    // a fallback path and rather fail loudly if we cannot run FBGEMM.
    TORCH_CHECK(
        fbgemm::fbgemmSupportedCPU(), "Your CPU doesn't support FBGEMM.");

    TORCH_INTERNAL_ASSERT(!ReluFused);
    return packed_weight->apply_dynamic(std::move(input));
  }
#else // USE_FBGEMM
  at::Tensor operator()(
      at::Tensor /* input */,
      const c10::intrusive_ptr<LinearPackedParamsBase>& /* packed_weight */) {
    // We make a strong guarantee that models using these operators will have
    // the same numerics across different machines. Therefore, we do not provide
    // a fallback path and rather fail loudly if we cannot run FBGEMM.
    TORCH_CHECK(
        false, "This PyTorch installation was not built with FBGEMM operators");
  }
#endif // USE_FBGEMM
};

static auto siof1 = register_linear_params();

static auto registry =
    torch::RegisterOperators()
        .op("quantized::linear_dynamic(Tensor X, __torch__.torch.classes.LinearPackedParamsBase W_prepack) -> Tensor Y",
            torch::RegisterOperators::options()
                .kernel<QLinearDynamicInt8<false>>(DispatchKey::CPUTensorId))
<<<<<<< HEAD
        .op("quantized::linear_relu_dynamic(Tensor X, __torch__.torch.classes.LinearPackedParamsBase W_prepack) -> Tensor Y",
=======
        .op("_quantized::linear_dynamic(Tensor X, Tensor W_prepack) -> Tensor Y",
            torch::RegisterOperators::options()
                .kernel<QLinearDynamicInt8<false>>(DispatchKey::CPUTensorId))
        .op("quantized::linear_relu_dynamic(Tensor X, Tensor W_prepack) -> Tensor Y",
>>>>>>> 49ccfae9
            torch::RegisterOperators::options()
                .kernel<QLinearDynamicInt8<true>>(DispatchKey::CPUTensorId))
        .op("quantized::linear_dynamic_fp16(Tensor X, __torch__.torch.classes.LinearPackedParamsBase W_prepack) ->  Tensor Y",
            torch::RegisterOperators::options()
                .kernel<QLinearDynamicFp16<false>>(DispatchKey::CPUTensorId));

} // namespace
} // namespace native
} // namespace at<|MERGE_RESOLUTION|>--- conflicted
+++ resolved
@@ -431,14 +431,10 @@
         .op("quantized::linear_dynamic(Tensor X, __torch__.torch.classes.LinearPackedParamsBase W_prepack) -> Tensor Y",
             torch::RegisterOperators::options()
                 .kernel<QLinearDynamicInt8<false>>(DispatchKey::CPUTensorId))
-<<<<<<< HEAD
-        .op("quantized::linear_relu_dynamic(Tensor X, __torch__.torch.classes.LinearPackedParamsBase W_prepack) -> Tensor Y",
-=======
-        .op("_quantized::linear_dynamic(Tensor X, Tensor W_prepack) -> Tensor Y",
+        .op("_quantized::linear_dynamic(Tensor X, __torch__.torch.classes.LinearPackedParamsBase W_prepack) -> Tensor Y",
             torch::RegisterOperators::options()
                 .kernel<QLinearDynamicInt8<false>>(DispatchKey::CPUTensorId))
-        .op("quantized::linear_relu_dynamic(Tensor X, Tensor W_prepack) -> Tensor Y",
->>>>>>> 49ccfae9
+        .op("quantized::linear_relu_dynamic(Tensor X, __torch__.torch.classes.LinearPackedParamsBase W_prepack) -> Tensor Y",
             torch::RegisterOperators::options()
                 .kernel<QLinearDynamicInt8<true>>(DispatchKey::CPUTensorId))
         .op("quantized::linear_dynamic_fp16(Tensor X, __torch__.torch.classes.LinearPackedParamsBase W_prepack) ->  Tensor Y",
