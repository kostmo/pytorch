#include <torch/csrc/jit/runtime/interpreter.h>

#include <ATen/Parallel.h>
#include <ATen/core/ivalue.h>
#include <c10/core/thread_pool.h>
#include <c10/util/Exception.h>
#include <torch/csrc/autograd/edge.h>
#include <torch/csrc/autograd/grad_mode.h>
#include <torch/csrc/autograd/variable.h>
<<<<<<< HEAD
#ifdef USE_DISTRIBUTED
#include <torch/csrc/distributed/autograd/context/container.h>
#endif
#include <torch/csrc/jit/api/compilation_unit.h>
=======
#include <torch/csrc/jit/api/compilation_unit.h>
#include <torch/csrc/jit/api/function_impl.h>
>>>>>>> 1734bd68
#include <torch/csrc/jit/ir/constants.h>
#include <torch/csrc/jit/ir/ir.h>
#include <torch/csrc/jit/jit_log.h>
#include <torch/csrc/jit/passes/bailout_graph.h>
#include <torch/csrc/jit/runtime/exception_message.h>
#include <torch/csrc/jit/runtime/graph_executor.h>
#include <torch/csrc/jit/runtime/instruction.h>
#include <torch/csrc/jit/runtime/jit_exception.h>
#include <torch/csrc/jit/runtime/operator.h>
#include <torch/csrc/jit/runtime/vararg_functions.h>

#include <exception>
#include <iostream>
#include <memory>
#include <mutex>
#include <ostream>
#include <stdexcept>
#include <typeinfo>
#include <unordered_map>
#include <unordered_set>
#include <utility>
#include <vector>

namespace torch {
namespace jit {

#ifdef USE_DISTRIBUTED
using torch::distributed::autograd::DistAutogradContainer;
#endif

// Before we translate to intepreter instructions, we do
// some preprocessing of the graph to turn it into a form that is closer
// to what the instructions will look like.
// In particular we:
// *  Computes whether a input to a node is the last use, so we can issue MOVE
//    rather than LOAD instructions.
// *  Drop nodes are inserted for any node that is unused to create a dummy use
//    that will cause the interpreter to free the node.
//    A drop node just pops its input off the stack to  ensure the interpreter
//    releases references to nodes that are never used. Drop nodes are also
//    inserted when the last use of a node is in some conditionally run control
//    flow (e.g. one side of an If) and the interpreter must free the node only
//    after the control flow has reconverged
// Outputs are:
// * graph - the post processed copy of g
// * move_flags[n] - a list of booleans, one for each input,
//   indicating whether this is the last use of the value. The interpreter
//   should generate a move rather than a copy in this case.

TensorTypePtr tensorTypeInCurrentExecutionContext(const at::Tensor& t) {
  if (!t.defined()) {
    return TensorType::get()->withUndefined();
  }
  auto r = TensorType::create(t);
  if (!at::GradMode::is_enabled()) {
    return r->withRequiresGrad(false);
  }
  return r;
}

namespace {

// insert Drop nodes to kill references for anything unused:
// this can happen in a few places, e.g. when a node returns
// many values but only one is used
// a, b = foo()
// return a
void dropUnused(Block* b) {
  auto createDropIfUnused = [&](ArrayRef<Value*> values) -> Node* {
    std::vector<Value*> to_drop;
    for (auto v : values) {
      if (v->uses().size() == 0 && v->node()->kind() != prim::Constant)
        to_drop.push_back(v);
    }
    if (to_drop.size() == 0)
      return nullptr;
    return b->owningGraph()->create(prim::Drop, to_drop, 0);
  };

  if (auto d = createDropIfUnused(b->inputs())) {
    b->prependNode(d);
  }
  for (auto n : b->nodes()) {
    if (auto d = createDropIfUnused(n->outputs())) {
      d->insertAfter(n);
    }
    for (auto b : n->blocks())
      dropUnused(b);
  }
}

// ensure every value has a final use in the same block where it is defined.
// This already true for most nodes. The exceptions are:
// 1. A value that is unused.
// 2. A value whose last use is nested in some control flow.
// For (1) we simply add a prim::Drop node that uses the value right after
// it is defined. For (2), we insert a prim::Drop right after the control
// flow node where the last use occurs
void insertLastUses(Graph& g) {
  // struct to share common data structures
  struct InsertLastUses {
    Graph& graph;
    // have we seen this value, yet, if not, it is the last use of the value
    std::unordered_set<Value*> seen;

    // A map from an If or Loop node to the optional Drop block that
    // occurs directly after it to release any tensors that go out of scope
    // when the If/Loop exits. These are created and inserted on demand.
    std::unordered_map<Node*, Node*> drop_for_node;

    InsertLastUses(Graph& g) : graph(g) {
      scanBlock(graph.block());
    }
    void scanBlock(Block* b) {
      scanNode(b->return_node());
      for (auto n : b->nodes().reverse()) {
        scanNode(n);
      }
    }
    void scanNode(Node* n) {
      for (auto b : n->blocks()) {
        scanBlock(b);
      }
      // scan backwards so if a value is used twice in the list then it is a
      // move
      for (size_t i = n->inputs().size(); i > 0; --i) {
        scanUse(n, i - 1);
      }
    }
    void scanUse(Node* n, size_t i) {
      auto v = n->inputs()[i];
      auto inserted = seen.insert(v).second;
      if (!inserted) {
        return;
      }

      // the last use of v may be in a nested block of an If or Loop statement
      // find the node 'same_depth_node' at the same depth as the definition of
      // v, and consider that node to be the last use of v. This ensures we do
      // not delete nodes in nested scopes that may be executed multiple times
      // and that nodes used on one side of an if
      // but not the other get deleted regardless of the branch
      // e.g.
      // a = 4
      // while <...>:
      //   y = a + a
      // drop(a)
      // In other words, we find the first program point for v that
      // _reverse_ dominates the definition of v, and add a drop point there.
      Node* same_depth_node = findOwnerInBlock(n, v->node()->owningBlock());
      AT_ASSERT(
          same_depth_node); // failure means v is not in scope for n, use lint!

      // In the case where v and n are in the same block,
      // we have a legit final use already.
      if (same_depth_node == n) {
        return;
      }

      // in the case where the use is nested in a block
      // add a Drop node after that block which will drop 'v'.
      addToDropIfNotExists(
          findOrCreateDropInstructionForNode(same_depth_node), v);
    }

    // finds the node in block 'block' that contains in 'n'
    // or nullptr if no such node exists, e.g.:
    // n0: a = 4
    // n1: if <cond>:
    // n2:    b = a + a
    // findOwnerInBlock(n2, n0.block()) == n1
    Node* findOwnerInBlock(Node* n, Block* block) {
      while (n != nullptr && block != n->owningBlock()) {
        n = n->owningBlock()->owningNode();
      }
      return n;
    }

    Node* findOrCreateDropInstructionForNode(Node* n) {
      auto it = drop_for_node.find(n);
      if (it == drop_for_node.end()) {
        auto drop_node = graph.create(prim::Drop, 0);
        drop_node->insertAfter(n);
        it = drop_for_node.emplace(n, drop_node).first;
      }
      return it->second;
    }

    void addToDropIfNotExists(Node* drop, Value* v) {
      if (v->node()->kind() == prim::Constant) {
        return;
      }
      for (auto i : drop->inputs()) {
        // we already accounted for this use
        if (i == v)
          return;
      }
      drop->addInput(v);
    }
  };

  InsertLastUses ilu(g);
}
} // namespace

std::ostream& operator<<(std::ostream& out, Instruction inst);

/*
This is an optimization that reduces the number of store/load/move nodes needed
by recognizing that parts of the graph are simple trees like a*x + b*y. When
this happens it is possible to work directly off of the stack by emitting the
tree in a depth-first left-to-right manner:
  load a
  load x
  mul # stack now is a*x
  load b
  load y
  mul # stack now is a*x, b*y
  add

can_emit_inline_[node] == true means that this node participates as a non-root
member of one of these trees. The code emitter will not emit this node when
it is encountered in the node. Instead the node is emitted in a depth first
traversal from where it is used in a tree.

To participate in a tree a node must have a single use (otherwise it is not
tree-like) and output a single value (for simplicity.) If our IR was functional,
these would be the only constraints. However, many nodes have side effects, so
we must ensure that emitting the nodes in depth first order from the tree's root
_does not reorder the emission of the nodes_. To ensure this, we work backward
from the root of a potential tree, visiting its inputs in reverse depth first
order, while scanning the node list backward (with the block_point node). When
these traversal line up we know it is safe to emit the tree in this way. We
ignore constant nodes, which do not have side effects.
*/
struct CanEmitInline {
  CanEmitInline(const std::shared_ptr<Graph>& graph) {
    scanBlock(graph->block());
  }
  bool canInline(Value* v) {
    return v->node()->kind() != prim::Param &&
           // without this a BailOut may float downstream past some later
           // BailOut
           // and receive a higher jf_index. Then a GUARD instruction
           // we generated for the floated BailOut will get popped up from the
           // instruction stack
           // by the later BailOut in createBailoutBlock and its jf_index
           // will become invalid.
           v->node()->kind() != prim::BailOut && v->uses().size() == 1 &&
           v->node()->outputs().size() == 1;
  }

  Node* previousNonConstant(Node* n) {
    do {
      n = n->prev();
    } while (n->kind() == prim::Constant);
    return n;
  }

  Node* scanValue(Node* block_point, Value* v) {
    // this node is a candidate for inline, if our reverse scan of the
    // node list lines up with the use of v, we know it will be emitted in
    // tree order, and we can inlining. Scan continutes for further nodes.
    if (v->node() == block_point && canInline(v)) {
      // since we inlined this node, we may be able to recursively inline
      // its inputs, so we continue scanning it
      block_point = scanNode(v->node());
      can_emit_inline_[v->node()] = true;
    }
    // if it does not line up, we can't inline 'v', and will just generate
    // a load/move for it. However, other inputs may still appear in tree
    // order so we continue the scan of the inputs.
    return block_point;
  }

  Node* scanNode(Node* n) {
    // don't bother to scan nodes we have already determined to be inline
    if (can_emit_inline_.count(n)) {
      return nullptr;
    }
    for (auto b : n->blocks()) {
      scanBlock(b);
    }
    Node* block_point = previousNonConstant(n);
    for (auto it = n->inputs().rbegin(), end = n->inputs().rend(); it != end;
         ++it) {
      block_point = scanValue(block_point, *it);
    }
    return block_point;
  }

  void scanBlock(Block* b) {
    scanNode(b->return_node());
    for (auto node : b->nodes().reverse()) {
      scanNode(node);
    }
  }
  std::unordered_map<Node*, bool> can_emit_inline_;
};

// pre-processing that happens once per graph
struct PreprocessGraph {
  PreprocessGraph(Graph& g) : graph(g.copy()) {
    dropUnused(graph->block());
    // fill in move_flags by scanning blocks;
    insertLastUses(*graph);
    can_emit_inline = std::move(CanEmitInline(graph).can_emit_inline_);
  }

  // Outputs of the preprocessing:
  std::shared_ptr<Graph> graph;
  std::unordered_map<Node*, bool> can_emit_inline;
};

// for keeping track of the current node
struct WithCurrentNode {
  WithCurrentNode(Node** loc, Node* new_value) : loc_(loc), old_value_(*loc_) {
    *loc = new_value;
  }
  ~WithCurrentNode() {
    *loc_ = old_value_;
  }

 private:
  Node** loc_;
  Node* old_value_;
};

// BailoutBlocks are used to temporarily store
// instructions (typically, argument LOADs and TAIL_CALL)
// generated for prim::BailOut nodes
// before they are merged back into
// CodeImpl._instructions_ by insertBailoutBlocks
struct BailoutBlock {
  size_t jf_instruction_index; // this node gets patched to jump here on failure
  std::vector<Instruction> instructions; // ends in a TAIL_CALL
};

struct CodeImpl {
  friend struct InterpreterState;
  std::vector<Instruction> instructions_;

  // same length as instructions.
  // what node in the graph cause this
  // instruction to be emitted?
  std::vector<Node*> instructions_source_;

  std::vector<IValue> constant_table_;
  std::vector<Operation> operator_table_;
  std::vector<Function*> function_table_;
  std::vector<TypePtr> type_table_;
  std::vector<Code> code_table_;

  int register_size_ = 0;
  size_t n_outputs;
  size_t n_inputs;
  TypePtr return_type_;
  std::string function_name_;

  // We MUST hold onto graph here because some Operators stored in the
  // instruction lists have dependencies on meta-data stored in the graph
  // that would be dead otherwise.
  // It is also very useful for debugging interpreter problems to
  // keep this around.
  std::shared_ptr<Graph> graph_;
  c10::optional<std::vector<GraphExecutor*>> grad_executors_;
  PreprocessGraph preprocess_;

  // map from unique of nodes to register in register table
  std::unordered_map<Value*, int> value_to_reg_;

  // running count of uses as we emit. When we reach use_count_[v] =
  // v.uses().size() we know it is the final use and we can move rather than
  // load.
  std::unordered_map<Value*, size_t> use_count_;

  Node* current_node_; // used in creation of code to keep track
                       // of node being emitted
  Node* last_inserted_op_ = nullptr;

  // out-of-line jumps for bailouts that are patched in at the end
  std::vector<BailoutBlock> bailout_blocks_;
  std::vector<std::unique_ptr<Function>> bailout_functions_;
  size_t remaining_bailout_depth_;

  CodeImpl(
      const std::shared_ptr<Graph>& graph,
      std::string function_name,
      size_t remaining_bailout_depth)
      : function_name_(std::move(function_name)),
        preprocess_(*graph),
        current_node_(preprocess_.graph->return_node()),
        remaining_bailout_depth_(remaining_bailout_depth) {
    graph_ = preprocess_.graph;
    n_outputs = graph_->outputs().size();
    if (n_outputs == 1) {
      return_type_ = graph->outputs().at(0)->type();
    } else {
      return_type_ = TupleType::create(
          fmap(graph->outputs(), [](const Value* v) { return v->type(); }));
    }
    n_inputs = graph_->inputs().size();
    // std::cout << *graph_ << "\n";
    emitCodeForBlock(graph_->block());
    insertInstruction(RET);
    // we deferred the emission of bailout blocks so they appear at the end
    // emit them now and patch up the jumps
    insertBailoutBlocks();
  }


  const std::vector<c10::IValue>& constant_table() const {
    return constant_table_;
  }

  void request_bailout(size_t index) {
    auto count = index;
    for (size_t instr_index = 0; instr_index < instructions_.size();
         instr_index++) {
      if (instructions_[instr_index].op == GUARD || instructions_[instr_index].op == FAIL_GUARD) {
        if (count-- == 0) {
          // patching GUARD to FAIL_GUARD
          instructions_[instr_index].op = FAIL_GUARD;
          GRAPH_DEBUG(
              "Added a bailout request for ",
              index,
              " at instruction ",
              instr_index);
          break;
        }
      }
    }
  }

  const std::vector<Instruction>& instructions() const {
    return instructions_;
  }

  const std::vector<Node*>& instructions_source() const {
    return instructions_source_;
  }

  void insertInstruction(OpCode op, int64_t X = 0, uint64_t N = 0) {
    instructions_.emplace_back(op, X, N);
    instructions_source_.emplace_back(current_node_);

    // check that we didn't accidentally emit nodes out of topological order
    if (op == OP) {
      if (last_inserted_op_ != nullptr && current_node_ != last_inserted_op_ &&
          current_node_->owningBlock() == last_inserted_op_->owningBlock()) {
        TORCH_INTERNAL_ASSERT(
            current_node_->isAfter(last_inserted_op_),
            *current_node_,
            " is not after ",
            *last_inserted_op_);
      }
      last_inserted_op_ = current_node_;
    }
  }

  void truncateInstructions(size_t size) {
    while(instructions_.size() > size) {
      instructions_.pop_back();
      instructions_source_.pop_back();
    }
  }

  void createBailoutBlock(size_t jf_index) {
    bailout_blocks_.emplace_back(BailoutBlock{jf_index});
    auto& bailout_instructions = bailout_blocks_.back().instructions;

    bailout_instructions.insert(
        bailout_instructions.end(),
        instructions_.begin() + jf_index + 1,
        instructions_.end());
    truncateInstructions(jf_index + 1);
  }

  int allocRegs(at::ArrayRef<Value*> vs) {
    int result = register_size_ + 1;
    for (Value* v : vs) {
      AT_ASSERT(value_to_reg_.count(v) == 0);
      value_to_reg_[v] = ++register_size_;
    }
    return result;
  }

  int registerFor(Value* v) {
    return value_to_reg_.at(v);
  }

  void emitUse(Value* input, bool drop) {
    // drop - if true, we are not actually going to use this thing
    // and we can short circuit doing many instructions here
    // by either clearing the register (DROPR) or just popping the stack
    // (DROP)
    if (preprocess_.can_emit_inline[input->node()]) {
      emitNode(input->node());
      if (drop) {
        insertInstruction(DROP);
      }
    } else {
      int reg = registerFor(input);
      bool moved = input->uses().size() == ++use_count_[input];

      OpCode op;
      if (input->node()->kind() == prim::Constant) {
        op = LOADC;
      } else if (drop) {
        op = DROPR;
      } else if (moved) {
        op = MOVE;
      } else {
        op = LOAD;
      }
      insertInstruction(op, reg);
    }
  }

  void emitLoadInputs(at::ArrayRef<Value*> inputs) {
    for (Value* input : inputs) {
      emitUse(input, false);
    }
  }

  void emitOperator(Node* node) {
    emitLoadInputs(node->inputs());
    const Operator& op = node->getOperator();
    if (op.hasOperation() && op.schema().is_vararg()) {
      insertInstruction(OPN, operator_table_.size(), node->inputs().size());
    } else {
      insertInstruction(OP, operator_table_.size());
    }
    operator_table_.emplace_back(op.getOperation(node));
  }

  void emitWait(Node* node) {
    emitLoadInputs(node->inputs());
    insertInstruction(WAIT);
  }

  void emitDrop(at::ArrayRef<Value*> to_drop) {
    for (Value* input : to_drop) {
      emitUse(input, true);
    }
  }

  void emitStoreOutputs(Node* node) {
    size_t N = node->outputs().size();
    if (N == 0)
      return;
    int regs = allocRegs(node->outputs());
    if (N == 1) {
      insertInstruction(STORE, regs);
    } else {
      insertInstruction(STOREN, regs, node->outputs().size());
    }
  }

  int insertConstant(IValue value) {
    int result = constant_table_.size();
    constant_table_.emplace_back(std::move(value));
    return result;
  }

  void emitConstant(Node* node) {
    if (node->output()->type()->kind() == FunctionType::Kind) {
      return;
    }
    // constants are just put in the constant table
    value_to_reg_[node->output()] =
        insertConstant(toIValue(node->output()).value());
  }

  void emitIf(Node* node) {
    emitLoadInputs(node->inputs());
    size_t start_if = instructions_.size();
    insertInstruction(JF, 0); // dummy offset to be filled in
    emitCodeForBlock(node->blocks().at(0));
    insertInstruction(JMP, 0); // dummy offset
    size_t start_else = instructions_.size();
    instructions_[start_if].X = start_else - start_if;
    emitCodeForBlock(node->blocks().at(1));
    instructions_[start_else - 1].X = instructions_.size() - (start_else - 1);
  }

  void emitLoop(Node* loop) {
    insertInstruction(LOADC, insertConstant(0));
    emitLoadInputs(loop->inputs());
    size_t start = instructions_.size();
    insertInstruction(LOOP, 0, loop->inputs().size()); // dummy offset
    emitCodeForBlock(loop->blocks().at(0));
    insertInstruction(JMP, start - instructions_.size());
    instructions_[start].X = instructions_.size() - start;
  }

  void emitCall(
      Function* func,
      at::ArrayRef<Value*> inputs) {
    emitLoadInputs(inputs);
    insertInstruction(CALL, function_table_.size());
    function_table_.emplace_back(std::move(func));
  }

  void emitNodeAtBlockLevel(Node* node) {
    WithCurrentNode guard(&current_node_, node);
    switch (node->kind()) {
      case prim::Constant:
        emitConstant(node);
        break;
      case prim::Return:
        emitLoadInputs(node->inputs());
        break;
      default:
        if (!preprocess_.can_emit_inline[node]) {
          emitNode(node);
          emitStoreOutputs(node);
        }
        break;
    }
  }

  size_t emitType(TypePtr t) {
    size_t r = type_table_.size();
    type_table_.emplace_back(std::move(t));
    return r;
  }

  size_t emitGuard(Node* node) {
    // unoptimized graph is at index 0
    // guarded input is at index 1
    // the rest of args follow
    emitLoadInputs(node->inputs().slice(1, 1));
    insertInstruction(GUARD, emitType(node->outputs().at(0)->type()));
    insertInstruction(JF, 0 /* to be patched */);
    return instructions_.size() - 1;
  }

  void emitBailOut(Node* node) {
    auto jf_index = emitGuard(node);
    auto unoptimized_graph = node->inputs().at(0)->node()->g(attr::Subgraph);
    // note, guaded input is already loaded onto the stack
    // for GUARD instruction
    emitLoadInputs(node->inputs().slice(2));
    insertInstruction(TAIL_CALL, function_table_.size());
    TORCH_INTERNAL_ASSERT(node->kind() == prim::BailOut);
    auto bailout_index = node->i(attr::index);
    TORCH_INTERNAL_ASSERT(bailout_index >= 0);

    auto build_bailout_graph = [bailout_index,
                                unoptimized_graph](Function& func) {

      BuildBailOutGraphFrom(bailout_index, unoptimized_graph, func.graph());
    };

    auto empty_graph = std::make_shared<Graph>();
    auto func = torch::make_unique<GraphFunction>(
        "bailout", empty_graph, build_bailout_graph);
    function_table_.emplace_back(func.get());
    bailout_functions_.emplace_back(std::move(func));
    createBailoutBlock(jf_index);
  }

  void emitGetAttr(Node* node) {
    emitLoadInputs(node->inputs());
    const auto type = node->input()->type()->expect<ClassType>();
    const auto& field = node->s(attr::name);
    const auto slot = type->getAttributeSlot(field);
    insertInstruction(GET_ATTR, slot);
  }

  void emitSetAttr(Node* node) {
    emitLoadInputs(node->inputs());
    const auto type = node->inputs().at(0)->type()->expect<ClassType>();
    const auto& field = node->s(attr::name);
    const auto slot = type->getAttributeSlot(field);
    insertInstruction(SET_ATTR, slot);
  }

  void insertBailoutBlocks() {
    for(const BailoutBlock& block : bailout_blocks_) {
      TORCH_INTERNAL_ASSERT(instructions_[block.jf_instruction_index].op == JF)
      instructions_[block.jf_instruction_index].X =
          instructions_.size() - block.jf_instruction_index;
      instructions_.insert(
          instructions_.end(),
          block.instructions.begin(),
          block.instructions.end());
      instructions_source_.insert(
          instructions_source_.end(),
          block.instructions.size(),
          instructions_source_[block.jf_instruction_index]);
    }
  }
  void emitInterfaceCall(
      std::string method_name_str,
      c10::ArrayRef<Value*> inputs) {
    emitLoadInputs(inputs);
    auto method_name = insertConstant(std::move(method_name_str));
    insertInstruction(INTERFACE_CALL, method_name, inputs.size());
  }

  void emitListUnpack(Node* node) {
    emitLoadInputs(node->inputs());
    insertInstruction(LIST_UNPACK, node->outputs().size());
  }

  void emitTupleConstruct(Node* node) {
    bool named = node->output()->type()->expect<TupleType>()->name().has_value();
    if (named) {
      emitContainerConstruct(NAMED_TUPLE_CONSTRUCT, node);
    } else {
      emitLoadInputs(node->inputs());
      insertInstruction(TUPLE_CONSTRUCT, node->inputs().size());
    }
  }

  void emitContainerConstruct(OpCode op, Node* node) {
    emitLoadInputs(node->inputs());
    insertInstruction(
        op,
        emitType(node->output()->type()),
        node->inputs().size());
  }

  void emitCreateObject(Node* node) {
    insertInstruction(CREATE_OBJECT, emitType(node->output()->type()));
  }
  void emitIsinstance(Node* node) {
    emitLoadInputs(node->inputs());
    std::vector<TypePtr> types = node->tys(attr::types);
    size_t types_start = type_table_.size();
    for (const auto& typ : types) {
      emitType(typ);
    }
    insertInstruction(ISINSTANCE, types_start, types.size());
  }

  void emitTupleSlice(Node* node) {
    emitLoadInputs(node->inputs());
    int64_t beg_ind = node->i(attr::beg);
    int64_t end_ind = node->i(attr::end);
    insertInstruction(TUPLE_SLICE, beg_ind, end_ind - beg_ind);
  }

  void emitFork(Node* node) {
    emitLoadInputs(node->inputs());
    code_table_.emplace_back(Code(node->g(attr::Subgraph), "<forked function>"));
    insertInstruction(FORK, code_table_.size() - 1, node->inputs().size());
  }

  void emitWarn(Node* node) {
    emitLoadInputs(node->inputs());
    insertInstruction(WARN);
  }

  void emitNode(Node* node) {
    WithCurrentNode guard(&current_node_, node);
    switch (node->kind()) {
      default:
        emitOperator(node);
        break;
      case prim::Drop:
        emitDrop(node->inputs());
        break;
      case prim::Constant:
        emitConstant(node);
        break;
      case prim::If:
        emitIf(node);
        break;
      case prim::Loop:
        emitLoop(node);
        break;
      case aten::wait:
        emitWait(node);
        break;
      case prim::Param:
        break;
      case prim::CallFunction:
        emitCall(
            node->inputs().at(0)->type()->expect<FunctionType>()->function(),
            node->inputs().slice(1));
        break;
      case prim::CallMethod:
        if (auto class_type = node->inputs().at(0)->type()->cast<ClassType>()) {
          emitCall(class_type->getMethod(node->s(attr::name)), node->inputs());
        } else {
          emitInterfaceCall(node->s(attr::name), node->inputs());
        }
        break;
      case prim::BailOut:
        emitBailOut(node);
        break;
      case prim::GetAttr:
        emitGetAttr(node);
        break;
      case prim::SetAttr:
        emitSetAttr(node);
        break;
      case prim::ListUnpack:
        emitListUnpack(node);
        break;
      case prim::TupleConstruct:
        emitTupleConstruct(node);
        break;
      case prim::ListConstruct:
        emitContainerConstruct(LIST_CONSTRUCT, node);
        break;
      case prim::DictConstruct:
        emitContainerConstruct(DICT_CONSTRUCT, node);
        break;
      case prim::CreateObject:
        emitCreateObject(node);
        break;
      case prim::isinstance:
        emitIsinstance(node);
        break;
      case prim::TupleSlice:
        emitTupleSlice(node);
        break;
      case prim::fork:
        emitFork(node);
        break;
      case aten::warn:
        emitWarn(node);
        break;
    }
  }

  void emitCodeForBlock(Block* block) {
    emitNodeAtBlockLevel(block->param_node());
    for (auto node : block->nodes()) {
      emitNodeAtBlockLevel(node);
    }
    emitNodeAtBlockLevel(block->return_node());
  }

  const std::vector<GraphExecutor*>& grad_executors() {
    if (!grad_executors_) {
      grad_executors_.emplace();
      for (Operation& op : operator_table_) {
        if (auto executor = detail::getGradExecutor(op)) {
          grad_executors_->push_back(executor);
        }
      }
    }
    return *grad_executors_;
  }

  void dump(std::ostream& out, size_t i) const {
    out << i << " " << instructions_[i];
    if (instructions_[i].op == OP || instructions_[i].op == CALL || instructions_[i].op == OPN) {
      out << " # " << *instructions_source_[i];
    } else {
      out << "\n";
    }
  }

  void dump(std::ostream& out) const {
    out << *graph_ << "\n";
    for (size_t i = 0; i < instructions_.size(); ++i) {
      dump(out, i);
    }
  }
};

// InterpreterState state that and used to compute a Code
struct InterpreterStateImpl : c10::intrusive_ptr_target {
  InterpreterStateImpl(const Code& code) {
    enterFrame(code, 0);
  }

 private:
  // if we need to suspend, where do we reset the stack?
  // answer: to where it was when we were called, not
  // including any inputs to this function
  int64_t stack_start_ = -1;
  c10::intrusive_ptr<Future> future_;

  // this holds all the tensors for this interpreter run
  // we don't bother minimizing the size of this vector, since the extra
  // memory used by the pointers in this will be small
  // instead we are very aggresive about releasing tensors when they become dead
  // to make sure memory management happens efficiently.
  // We optimize for the case where derivatives are run with retain_graph=False
  // in the case where it is true, then the interpreter and this array get
  // copied if this every becomes a bottleneck then we _should_ consider
  // minimizing the total number or register
  std::vector<IValue> registers;

  // A Frame captures function's state
  // (e.g. `pc` and `base_pointer`)
  // Each Frame corresponds to a call to a `Frame::function`
  // which has not yet returned
  // The arguments for `Frame::function`
  // are located at [base_pointer + arg_number]
  struct Frame {
    std::shared_ptr<CodeImpl> function;
    // program counter corresponds to the index
    // of the currently executed instruction
    size_t pc;
    // marks the start index of the frame
    // base_pointer is used by TAIL_CALL
    // to replace the current frame
    // with a frame of a bailout graph
    size_t base_pointer;
  };

  // saved-by-value stuff that can exist on the stack inside runInterpreter
  struct ActiveFrame {
    size_t pc;
    Instruction* instructions;
    IValue* constants;
    Operation* operators;
    Function** functions;
    TypePtr* types;

    ActiveFrame(const Frame& frame)
        : pc(frame.pc),
          instructions(frame.function->instructions_.data()),
          constants(frame.function->constant_table_.data()),
          operators(frame.function->operator_table_.data()),
          functions(frame.function->function_table_.data()),
          types(frame.function->type_table_.data()) {}
  };

  std::vector<Frame> frames;

  c10::intrusive_ptr<InterpreterStateImpl> intrusive_from_this() {
    c10::raw::intrusive_ptr::incref(this);
    return c10::intrusive_ptr<InterpreterStateImpl>::reclaim(this);
  }

  void enterFrame(const Code& code, size_t base_pointer) {
    frames.emplace_back(Frame{code.pImpl, 0, base_pointer});
    registers.resize(registers.size() + code.pImpl->register_size_);
    // frames.back().function->dump(std::cout);
  }

  void leaveFrame() {
    registers.resize(registers.size() - frames.back().function->register_size_);
    frames.pop_back();
  }

  // relative to the end of the register list so that when we call
  // functions we are referring to the registers of the currenly executing
  // function.
  IValue& reg(size_t reg) {
    return *(registers.end() - reg);
  }

  void dump(std::ostream& out, const Stack& stack) const {
    out << "Stack:\n";
    for (const auto& val : stack) {
      out << val;
      out << "\n";
    }
  }

  void runBuiltinFunction(Stack &stack, Function *fn, ActiveFrame *af) {
    // BuiltinOpFunction directly invokes a void(Stack&) to implement
    // custom C++ classes. Call run() here with the stack, and we will
    // get the results from that C++ method back in the stack. Advance
    // the PC by 1 without adding any new frame.
    fn->run(stack);
    ++af->pc;
  }

  void runGraphFunction(Stack &stack, Function *fn, ActiveFrame *af) {
    const Code& code =
        // consider passing
        // `frames.back().function->remaining_bailout_depth_` into
        // `get_executor().getPlanFor()` to propagate caller's depth
        // restrictions onto children while this strategy has a
        // potential to reduce the number of compilations for too
        // dynamic callers we might miss opportunities where a caller is
        // dynamic but a callee gets stable arguments
        fn->get_executor()
            .getPlanFor(stack, GraphExecutor::getDefaultNumBailOuts())
            .code;
    frames.back().pc = af->pc + 1;
    enterFrame(code, stack.size() - code.num_inputs());
    *af = ActiveFrame(frames.back());
  }

  bool runImpl(Stack& stack) {
    // if we have never run before, then we might have to return the
    // stack when we suspend, record where it starts so we return the right
    // stack
    if (stack_start_ == -1) {
      TORCH_INTERNAL_ASSERT(stack.size() >= frames.back().function->n_inputs);
      stack_start_ = stack.size() - frames.back().function->n_inputs;
    } else {
      // during restarts, all of the stack is always our own, so we leave
      // nothing
      stack_start_ = 0;
    }

    ActiveFrame af(frames.back());
    try {
      while (true) {
        // std::cout << "RUNNING ";
        // frames.back().function->dump(std::cout, af.pc);
        Instruction inst = af.instructions[af.pc];
        switch (inst.op) {
          case OP:
            af.operators[inst.X](stack);
            ++af.pc;
            break;
          case OPN:
            stack.push_back(inst.N);
            af.operators[inst.X](stack);
            ++af.pc;
            break;
          case LOAD:
            stack.emplace_back(reg(inst.X));
            ++af.pc;
            break;
          case MOVE:
            stack.emplace_back(std::move(reg(inst.X)));
            ++af.pc;
            break;
          case STORE:
            reg(inst.X) = pop(stack);
            ++af.pc;
            break;
          case STOREN:
            for (size_t i = inst.N; i > 0; --i) {
              reg(inst.X + i - 1) = pop(stack);
            }
            ++af.pc;
            break;
          case DROP:
            pop(stack);
            ++af.pc;
            break;
          case DROPR:
            reg(inst.X) = IValue();
            ++af.pc;
            break;
          case LOADC:
            stack.emplace_back(af.constants[inst.X]);
            ++af.pc;
            break;
          case GET_ATTR: {
            auto userObj = pop(stack).toObject();
            auto value = userObj->getSlot(inst.X);
            push(stack, std::move(value));
            ++af.pc;
          } break;
          case SET_ATTR: {
            auto v = pop(stack);
            auto userObj = pop(stack).toObject();
            userObj->setSlot(inst.X, std::move(v));
            ++af.pc;
          } break;
          case JF:
            af.pc += (pop(stack).toBool()) ? 1 : inst.X;
            break;
          case JMP:
            af.pc += inst.X;
            break;
          case LOOP: {
            // stack: iteration_count, max_iter, cond, loop_carried_deps...
            auto frame = stack.end() - (inst.N + 1);
            int64_t trip_count = frame[0].toInt();
            int64_t max_trip_count = frame[1].toInt();
            bool cond = frame[2].toBool();
            if (trip_count < max_trip_count && cond) {
              frame[2] = trip_count;
              frame[0] = trip_count + 1;
              ++af.pc;
            } else {
              size_t n_loop_carried = inst.N - 2;
              for (size_t i = 0; i < n_loop_carried; ++i) {
                frame[i] = std::move(frame[i + 3]);
              }
              drop(stack, 3); // iteration_count, max_iter, cond
              af.pc += inst.X;
            }
          } break;
          case CALL: {
            Function* fn = af.functions[inst.X];
            if (!fn->isGraphFunction()) {
              runBuiltinFunction(stack, fn, &af);
            } else {
              runGraphFunction(stack, fn, &af);
            }
          } break;
          case INTERFACE_CALL: {
            // note the hash table lookup to find the function
            // this can be more optimized if necessary, caching parts
            // of the hashing computation or storing the offset when
            // the object is turned into an interface

            // consider passing
            // `frames.back().function->remaining_bailout_depth_` into
            // `get_executor().getPlanFor()` to propagate caller's depth
            // restrictions onto children while this strategy has a potential to
            // reduce the number of compilations for too dynamic callers we
            // might miss opportunities where a caller is dynamic but a callee
            // gets stable arguments
            auto function = peek(stack, 0, inst.N)
                                .toObject()
                                ->type()
                                ->getMethod(af.constants[inst.X].toStringRef());
            if (!function->isGraphFunction()) {
              runBuiltinFunction(stack, function, &af);
            } else {
              runGraphFunction(stack, function, &af);
            }
          } break;
          case RET:
            if (frames.size() > 1) {
              leaveFrame();
              af = ActiveFrame(frames.back());
              break;
            }
            if (future_) {
              auto num_outputs = frames.back().function->n_outputs;
              if (num_outputs == 1) {
                future_->markCompleted(stack.back());
              } else {
                future_->markCompleted(c10::ivalue::Tuple::create(
                    jit::last(stack, num_outputs).vec()));
              }
            }
            return false;
          case WAIT: {
            auto future = stack.back().toFuture();
            if (!future->completed()) {
              getOrCreateFuture();

              // callback needs to be a struct rather than a lambda so that
              // we can move the stack to the other thread
              struct Callback {
                Callback(
                    c10::intrusive_ptr<InterpreterStateImpl> state,
                    Stack stack)
                    : state_(std::move(state)), stack_(std::move(stack)) {}
                void operator()() {
                  int64_t dist_autograd_context_id = -1;
                  #ifdef USE_DISTRIBUTED
                  dist_autograd_context_id =
                    DistAutogradContainer::currentContextId();
                  #endif
                  at::launch(InterpreterContinuation(
                      state_,
                      std::move(stack_),
                      autograd::GradMode::is_enabled(),
                      dist_autograd_context_id));
                }

               private:
                InterpreterState state_;
                Stack stack_;
              };

              // we are suspending, so we need to reset the stack to where we
              // started if it started empty, except for the inputs we can avoid
              // a true copy by swapping, which leaves the original stack empty.
              Stack copied;
              if (stack_start_ == 0) {
                copied.swap(stack);
              } else {
                copied.insert(
                    copied.begin(),
                    std::make_move_iterator(stack.begin() + stack_start_),
                    std::make_move_iterator(stack.end()));
                stack.resize(stack_start_);
              }
              // save pc into the frame so we continue here when restored
              frames.back().pc = af.pc;
              future->addCallback(
                  Callback(intrusive_from_this(), std::move(copied)));

              return true;
            }
            stack.pop_back();
            stack.emplace_back(future->value());
            ++af.pc;
          } break;
          case FAIL_GUARD: {
            // patch FAIL_GUARD back to GUARD
            GRAPH_DEBUG(
                "Bailout ", inst.X, " triggered via bailout_requests_!");
            af.instructions[af.pc].op = GUARD;
            push(stack, false);
            ++af.pc;
            break;
          }
          case GUARD: {
            if (!stack.back().isTensor()) {
              // stack.back() is an Uninitialized IValue and this is a guard
              // on a block output. Uninitialized IValues are never used
              // so it's safe to pass this guard check
              push(stack, true);
            } else {
              auto t = stack.back().toTensor();
              const TypePtr& expected = af.types[inst.X];
              bool comp = expected->cast<TensorType>()
                              ->isCompatibleWithInCurrentExecutionContext(t);
              push(stack, comp);
            }
            ++af.pc;
          } break;
          case TAIL_CALL: {
            GRAPH_DEBUG("running TAIL_CALL for ", inst.X);
            af.functions[inst.X]->ensure_defined();
            size_t remaining_bailout_depth =
                frames.back().function->remaining_bailout_depth_ > 0
                ? frames.back().function->remaining_bailout_depth_ - 1
                : 0;
            const Code& code = af.functions[inst.X]
                                   ->get_executor()
                                   .getPlanFor(stack, remaining_bailout_depth)
                                   .code;
            size_t num_inputs = code.num_inputs();
            size_t base_pointer = frames.back().base_pointer;
            TORCH_INTERNAL_ASSERT(stack.size() >= num_inputs);
            size_t inputs_start = stack.size() - num_inputs;
            for (size_t i = 0; i < num_inputs; ++i) {
              stack.at(base_pointer + i) =
                  std::move(stack.at(inputs_start + i));
            }
            stack.resize(base_pointer + num_inputs);
            leaveFrame();
            enterFrame(code, base_pointer);
            af = ActiveFrame(frames.back());
          } break;
         case LIST_UNPACK: {
            listUnpack(stack, inst.X);
            ++af.pc;
          } break;
          case TUPLE_CONSTRUCT: {
            tupleConstruct(stack, inst.X);
            ++af.pc;
          } break;
          case TUPLE_SLICE: {
            tupleSlice(stack, inst.X, inst.X + inst.N);
            ++af.pc;
          } break;
          case NAMED_TUPLE_CONSTRUCT: {
            auto type = af.types[inst.X]->expect<TupleType>();
            namedTupleConstruct(stack, type, inst.N);
            ++af.pc;
          } break;
          case LIST_CONSTRUCT: {
            auto type = af.types[inst.X]->expect<ListType>();
            listConstruct(stack, type, inst.N);
            ++af.pc;
          } break;
          case DICT_CONSTRUCT: {
            auto type = af.types[inst.X]->expect<DictType>();
            dictConstruct(stack, type, inst.N);
            ++af.pc;
          } break;
          case CREATE_OBJECT: {
            auto type = af.types[inst.X]->expect<ClassType>();
            createObject(stack, type);
            ++af.pc;
          } break;
          case ISINSTANCE: {
            at::ArrayRef<TypePtr> types(
                af.types + inst.X, af.types + inst.X + inst.N);
            isinstance(stack, types);
            ++af.pc;
          } break;
          case FORK: {
            // Move inputs to a separate stack
            InterpreterState forked_interpreter(
                frames.back().function->code_table_.at(inst.X));
            int64_t dist_autograd_context_id = -1;
            #ifdef USE_DISTRIBUTED
            dist_autograd_context_id =
              DistAutogradContainer::currentContextId();
            #endif
            InterpreterContinuation continuation(
                forked_interpreter,
                Stack(stack.end() - inst.N, stack.end()),
                autograd::GradMode::is_enabled(),
                dist_autograd_context_id);
            drop(stack, inst.N);
            push(stack, forked_interpreter.getFuture());
            at::launch(std::move(continuation));
            ++af.pc;
          } break;
          case WARN: {
            Node* node = frames.back().function->instructions_source_.at(af.pc);
            auto range = node->sourceRange().source();
            if (range->filename()) {
              auto line = range->starting_line_no() +
                  range->lineno_for_offset(node->sourceRange().start());
              drop(stack, 1);
              c10::SourceLocation location{
                  "", range->filename()->c_str(), uint32_t(line)};
              c10::Warning::warn(location, pop(stack).toStringRef());
            } else {
              TORCH_WARN(pop(stack).toStringRef());
            }
            ++af.pc;
          } break;
        }
      }
    } catch (std::exception& e) {
      frames.back().pc = af.pc;
      bool is_jit_exception = dynamic_cast<JITException*>(&e);
      handleError(ExceptionMessage(e), is_jit_exception);
      return false;
    }
  }

  void formatStackTrace(std::ostream& out) {
    std::vector<StackEntry> entries;
    for (size_t i = 0; i < frames.size(); ++i) {
      const Frame& frame = frames[i];
      std::string previous_fn_name = frame.function->function_name_;
      size_t pc = frame.pc;
      // CALL nodes have already advanced the pc, so
      // undo that to report the call node
      if (i + 1 < frames.size()) {
        --pc;
      }

      Node* node = frame.function->instructions_source_[pc];
      if (node->callstack()) {
        for (const auto& p : (*node->callstack())->vec()) {
          entries.emplace_back(StackEntry {previous_fn_name, p.second});
          previous_fn_name = p.first->name();
        }
      }
      entries.emplace_back(StackEntry {previous_fn_name, node->sourceRange()});
    }
    format_stack_trace(out, entries);
  }

  void handleError(const ExceptionMessage& msg, bool is_jit_exception) {
    std::stringstream ss;
    ss << "The following operation failed in the TorchScript interpreter.\n";
    formatStackTrace(ss);
    ss << "RuntimeError: " << msg << "\n";
    if (future_) {
      future_->markCompleted(Future::FutureError(ss.str()));
    } else if (is_jit_exception) {
      throw JITException(ss.str());
    } else {
      throw std::runtime_error(ss.str());
    }
  }

 public:
  c10::intrusive_ptr<Future> getOrCreateFuture() {
    if (!future_) {
      future_ =
          c10::make_intrusive<Future>(frames.front().function->return_type_);
    }
    return future_;
  }

  c10::intrusive_ptr<Future> runAsync(Stack& stack) {
    getOrCreateFuture();
    runImpl(stack);
    return future_;
  }

  void run(Stack& stack) {
    if (runImpl(stack)) {
      future_->wait();

      auto num_outputs = frames.front().function->n_outputs;
      if (num_outputs == 1) {
        push(stack, future_->value());
      } else {
        auto tuple = future_->value().toTuple();
        for (const IValue& value : tuple->elements()) {
          push(stack, value);
        }
      }
    }
  }
};

std::ostream& operator<<(std::ostream& out, const Code& code) {
  out << *code.pImpl->graph_ << "\n";
  code.pImpl->dump(out);
  return out;
}

Code::Code(const std::shared_ptr<Graph>& graph, std::string function_name, size_t remaining_bailout_depth)
    : pImpl(new CodeImpl(graph, std::move(function_name), remaining_bailout_depth)) {}
Code::~Code() = default;

const std::vector<GraphExecutor*>& Code::grad_executors() {
  return pImpl->grad_executors();
}

size_t Code::num_bailouts() const {
  return pImpl->type_table_.size();
}

void Code::request_bailout(size_t index) {
  pImpl->request_bailout(index);
}

size_t Code::num_inputs() const {
  return pImpl->n_inputs;
}

size_t Code::num_outputs() const {
  return pImpl->n_outputs;
}

const std::vector<c10::IValue>& Code::constant_table() const {
  return pImpl->constant_table();
}

const std::vector<Instruction>& Code::instructions() const {
  return pImpl->instructions();
}

const std::vector<Node*>& Code::instructions_source() const {
  return pImpl->instructions_source();
}

const std::vector<TypePtr>& Code::type_table() const {
  return pImpl->type_table_;
}

size_t Code::register_size() const {
  return pImpl->register_size_;
}

InterpreterState::InterpreterState(const Code& code)
    : pImpl(c10::make_intrusive<InterpreterStateImpl>(code)) {}
InterpreterState::~InterpreterState() = default;

void InterpreterState::run(Stack& stack) {
  static_cast<InterpreterStateImpl*>(pImpl.get())->run(stack);
}

c10::intrusive_ptr<Future> InterpreterState::runAsync(Stack& stack) {
  return static_cast<InterpreterStateImpl*>(pImpl.get())->runAsync(stack);
}

c10::intrusive_ptr<Future> InterpreterState::getFuture() {
  return static_cast<InterpreterStateImpl*>(pImpl.get())->getOrCreateFuture();
}

InterpreterState::InterpreterState(
    c10::intrusive_ptr<c10::intrusive_ptr_target> pImpl_)
    : pImpl(std::move(pImpl_)) {}

void InterpreterContinuation::operator()() {
  #ifdef USE_DISTRIBUTED
  DistAutogradContainer::setCurrentContextId(dist_autograd_context_id);
  #endif
  autograd::AutoGradMode grad_mode(grad_mode_enabled);
  state.runAsync(stack);
}
} // namespace jit
} // namespace torch<|MERGE_RESOLUTION|>--- conflicted
+++ resolved
@@ -7,15 +7,8 @@
 #include <torch/csrc/autograd/edge.h>
 #include <torch/csrc/autograd/grad_mode.h>
 #include <torch/csrc/autograd/variable.h>
-<<<<<<< HEAD
-#ifdef USE_DISTRIBUTED
-#include <torch/csrc/distributed/autograd/context/container.h>
-#endif
-#include <torch/csrc/jit/api/compilation_unit.h>
-=======
 #include <torch/csrc/jit/api/compilation_unit.h>
 #include <torch/csrc/jit/api/function_impl.h>
->>>>>>> 1734bd68
 #include <torch/csrc/jit/ir/constants.h>
 #include <torch/csrc/jit/ir/ir.h>
 #include <torch/csrc/jit/jit_log.h>
@@ -41,10 +34,6 @@
 
 namespace torch {
 namespace jit {
-
-#ifdef USE_DISTRIBUTED
-using torch::distributed::autograd::DistAutogradContainer;
-#endif
 
 // Before we translate to intepreter instructions, we do
 // some preprocessing of the graph to turn it into a form that is closer
@@ -1159,15 +1148,8 @@
                     : state_(std::move(state)), stack_(std::move(stack)) {}
                 void operator()() {
                   int64_t dist_autograd_context_id = -1;
-                  #ifdef USE_DISTRIBUTED
-                  dist_autograd_context_id =
-                    DistAutogradContainer::currentContextId();
-                  #endif
                   at::launch(InterpreterContinuation(
-                      state_,
-                      std::move(stack_),
-                      autograd::GradMode::is_enabled(),
-                      dist_autograd_context_id));
+                      state_, std::move(stack_), torch::getThreadLocalState()));
                 }
 
                private:
@@ -1290,15 +1272,10 @@
             InterpreterState forked_interpreter(
                 frames.back().function->code_table_.at(inst.X));
             int64_t dist_autograd_context_id = -1;
-            #ifdef USE_DISTRIBUTED
-            dist_autograd_context_id =
-              DistAutogradContainer::currentContextId();
-            #endif
             InterpreterContinuation continuation(
                 forked_interpreter,
                 Stack(stack.end() - inst.N, stack.end()),
-                autograd::GradMode::is_enabled(),
-                dist_autograd_context_id);
+                torch::getThreadLocalState());
             drop(stack, inst.N);
             push(stack, forked_interpreter.getFuture());
             at::launch(std::move(continuation));
@@ -1470,10 +1447,7 @@
     : pImpl(std::move(pImpl_)) {}
 
 void InterpreterContinuation::operator()() {
-  #ifdef USE_DISTRIBUTED
-  DistAutogradContainer::setCurrentContextId(dist_autograd_context_id);
-  #endif
-  autograd::AutoGradMode grad_mode(grad_mode_enabled);
+  torch::ThreadLocalStateGuard guard(std::move(thread_local_state));
   state.runAsync(stack);
 }
 } // namespace jit
