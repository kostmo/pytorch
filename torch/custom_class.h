--- conflicted
+++ resolved
@@ -185,19 +185,8 @@
   }
 };
 
-<<<<<<< HEAD
-// jit namespace for backward-compatibility
-// We previously defined everything in torch::jit but moved it out to
-// better reflect that these features are not limited only to TorchScript
-namespace jit {
-
-using ::torch::getCustomClass;
-using ::torch::isCustomClass;
-using ::torch::init;
-using ::torch::class_;
-=======
 template <typename CurClass, typename... CtorArgs>
-IValue make_custom_class(CtorArgs&&... args) {
+c10::IValue make_custom_class(CtorArgs&&... args) {
   if (!c10::isCustomClassRegistered<c10::intrusive_ptr<CurClass>>()) {
     throw c10::Error(
         "Trying to instantiate a class that isn't a registered custom class.",
@@ -214,7 +203,16 @@
           userClassInstance));
   return ivalue_obj;
 }
->>>>>>> ab76a820
+
+// jit namespace for backward-compatibility
+// We previously defined everything in torch::jit but moved it out to
+// better reflect that these features are not limited only to TorchScript
+namespace jit {
+
+using ::torch::getCustomClass;
+using ::torch::isCustomClass;
+using ::torch::init;
+using ::torch::class_;
 
 } // namespace jit
 
