--- conflicted
+++ resolved
@@ -5,18 +5,11 @@
 import torch
 from .._jit_internal import List, BroadcastingList1, BroadcastingList2, \
     BroadcastingList3, Tuple, is_tuple, is_list, Dict, is_dict, Optional, \
-<<<<<<< HEAD
-    is_optional, Future, is_future, _qualified_name, Any
-from torch._C import TensorType, TupleType, FloatType, IntType, \
-    ListType, StringType, DictType, BoolType, OptionalType, ClassType, \
-    InterfaceType, FutureType, AnyType
-=======
-    is_optional, _qualified_name, Any, RRef, is_rref
+    is_optional, _qualified_name, Any, RRef, is_rref, Future, is_future
 from torch._C import TensorType, TupleType, FloatType, IntType, \
     ListType, StringType, DictType, BoolType, OptionalType, ClassType, InterfaceType, AnyType, NoneType, \
-    DeviceObjType, RRefType
-
->>>>>>> 154b9106
+    DeviceObjType, RRefType, FutureType
+
 from textwrap import dedent
 from torch._six import builtins, PY2
 from torch._utils_internal import get_source_lines_and_file
@@ -46,11 +39,8 @@
         'List': List,
         'Dict': Dict,
         'Optional': Optional,
-<<<<<<< HEAD
+        'RRef': RRef,
         'Future': Future,
-=======
-        'RRef': RRef,
->>>>>>> 154b9106
     }
 
     def __init__(self, rcb):
@@ -283,13 +273,10 @@
             return OptionalType(ann_to_type(ann.__args__[0]))
         else:
             return OptionalType(ann_to_type(ann.__args__[1]))
-<<<<<<< HEAD
+    elif is_rref(ann):
+        return RRefType(ann_to_type(ann.__args__[0]))
     elif is_future(ann):
         return FutureType(ann_to_type(ann.__args__[0]))
-=======
-    elif is_rref(ann):
-        return RRefType(ann_to_type(ann.__args__[0]))
->>>>>>> 154b9106
     elif ann is float:
         return FloatType.get()
     elif ann is int:
